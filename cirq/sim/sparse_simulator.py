--- conflicted
+++ resolved
@@ -203,15 +203,9 @@
             measurements = collections.defaultdict(
                     list)  # type: Dict[str, List[bool]]
 
-<<<<<<< HEAD
-            non_display_ops = [op for op in moment
-                               if not isinstance(op, (ops.SamplesDisplay,
-                                                      ops.WaveFunctionDisplay))]
-=======
             non_display_ops = (op for op in moment
                                if not isinstance(op, (ops.SamplesDisplay,
                                                       ops.WaveFunctionDisplay)))
->>>>>>> b03ce9ee
             unitary_ops_and_measurements = protocols.decompose(
                 non_display_ops,
                 keep=keep,
