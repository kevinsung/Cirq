# Copyright 2018 The Cirq Developers
#
# Licensed under the Apache License, Version 2.0 (the "License");
# you may not use this file except in compliance with the License.
# You may obtain a copy of the License at
#
#     https://www.apache.org/licenses/LICENSE-2.0
#
# Unless required by applicable law or agreed to in writing, software
# distributed under the License is distributed on an "AS IS" BASIS,
# WITHOUT WARRANTIES OR CONDITIONS OF ANY KIND, either express or implied.
# See the License for the specific language governing permissions and
# limitations under the License.

import pytest

import numpy as np

import cirq


def test_invalid_dtype():
    with pytest.raises(ValueError, match='complex'):
        cirq.Simulator(dtype=np.int32)


@pytest.mark.parametrize('dtype', [np.complex64, np.complex128])
def test_run_no_measurements(dtype):
    q0, q1 = cirq.LineQubit.range(2)
    simulator = cirq.Simulator(dtype=dtype)

    circuit = cirq.Circuit.from_ops(cirq.X(q0), cirq.X(q1))
    result = simulator.run(circuit)
    assert len(result.measurements) == 0


@pytest.mark.parametrize('dtype', [np.complex64, np.complex128])
def test_run_no_results(dtype):
    q0, q1 = cirq.LineQubit.range(2)
    simulator = cirq.Simulator(dtype)

    circuit = cirq.Circuit.from_ops(cirq.X(q0), cirq.X(q1))
    result = simulator.run(circuit)
    assert len(result.measurements) == 0


@pytest.mark.parametrize('dtype', [np.complex64, np.complex128])
def test_run_empty_circuit(dtype):
    simulator = cirq.Simulator(dtype=dtype)
    result = simulator.run(cirq.Circuit())
    assert len(result.measurements) == 0


@pytest.mark.parametrize('dtype', [np.complex64, np.complex128])
def test_run_bit_flips(dtype):
    q0, q1 = cirq.LineQubit.range(2)
    simulator = cirq.Simulator(dtype=dtype)
    for b0 in [0, 1]:
        for b1 in [0, 1]:
            circuit = cirq.Circuit.from_ops((cirq.X**b0)(q0),
                                            (cirq.X**b1)(q1),
                                            cirq.measure(q0),
                                            cirq.measure(q1))
            result = simulator.run(circuit)
            np.testing.assert_equal(result.measurements,
                                    {'0': [[b0]], '1': [[b1]]})


@pytest.mark.parametrize('dtype', [np.complex64, np.complex128])
def test_run_repetitions_measure_at_end(dtype):
    q0, q1 = cirq.LineQubit.range(2)
    simulator = cirq.Simulator(dtype=dtype)
    for b0 in [0, 1]:
        for b1 in [0, 1]:
            circuit = cirq.Circuit.from_ops((cirq.X**b0)(q0),
                                            (cirq.X**b1)(q1),
                                            cirq.measure(q0),
                                            cirq.measure(q1))
            result = simulator.run(circuit, repetitions=3)
            np.testing.assert_equal(result.measurements,
                                    {'0': [[b0]] * 3, '1': [[b1]] * 3})


@pytest.mark.parametrize('dtype', [np.complex64, np.complex128])
def test_run_repetitions_measurement_not_terminal(dtype):
    q0, q1 = cirq.LineQubit.range(2)
    simulator = cirq.Simulator(dtype=dtype)
    for b0 in [0, 1]:
        for b1 in [0, 1]:
            circuit = cirq.Circuit.from_ops((cirq.X**b0)(q0),
                                            (cirq.X**b1)(q1),
                                            cirq.measure(q0),
                                            cirq.measure(q1),
                                            cirq.H(q0),
                                            cirq.H(q1))
            result = simulator.run(circuit, repetitions=3)
            np.testing.assert_equal(result.measurements,
                                    {'0': [[b0]] * 3, '1': [[b1]] * 3})
            assert result.repetitions == 3


@pytest.mark.parametrize('dtype', [np.complex64, np.complex128])
def test_run_param_resolver(dtype):
    q0, q1 = cirq.LineQubit.range(2)
    simulator = cirq.Simulator(dtype=dtype)
    for b0 in [0, 1]:
        for b1 in [0, 1]:
            circuit = cirq.Circuit.from_ops((cirq.X**cirq.Symbol('b0'))(q0),
                                            (cirq.X**cirq.Symbol('b1'))(q1),
                                            cirq.measure(q0),
                                            cirq.measure(q1))
            param_resolver = cirq.ParamResolver({'b0': b0, 'b1': b1})
            result = simulator.run(circuit, param_resolver=param_resolver)
            np.testing.assert_equal(result.measurements,
                                    {'0': [[b0]], '1': [[b1]] })
            np.testing.assert_equal(result.params, param_resolver)


@pytest.mark.parametrize('dtype', [np.complex64, np.complex128])
def test_run_correlations(dtype):
    q0, q1 = cirq.LineQubit.range(2)
    simulator = cirq.Simulator(dtype=dtype)
    circuit = cirq.Circuit.from_ops(cirq.H(q0), cirq.CNOT(q0, q1),
                                    cirq.measure(q0, q1))
    for _ in range(10):
        result = simulator.run(circuit)
        bits = result.measurements['0,1'][0]
        assert bits[0] == bits[1]


@pytest.mark.parametrize('dtype', [np.complex64, np.complex128])
def test_run_measure_multiple_qubits(dtype):
    q0, q1 = cirq.LineQubit.range(2)
    simulator = cirq.Simulator(dtype=dtype)
    for b0 in [0, 1]:
        for b1 in [0, 1]:
            circuit = cirq.Circuit.from_ops((cirq.X**b0)(q0),
                                            (cirq.X**b1)(q1),
                                            cirq.measure(q0, q1))
            result = simulator.run(circuit, repetitions=3)
            np.testing.assert_equal(result.measurements,
                                    {'0,1': [[b0, b1]] * 3})


@pytest.mark.parametrize('dtype', [np.complex64, np.complex128])
def test_run_sweeps_param_resolvers(dtype):
    q0, q1 = cirq.LineQubit.range(2)
    simulator = cirq.Simulator(dtype=dtype)
    for b0 in [0, 1]:
        for b1 in [0, 1]:
            circuit = cirq.Circuit.from_ops((cirq.X**cirq.Symbol('b0'))(q0),
                                            (cirq.X**cirq.Symbol('b1'))(q1),
                                            cirq.measure(q0),
                                            cirq.measure(q1))
            params = [cirq.ParamResolver({'b0': b0, 'b1': b1}),
                      cirq.ParamResolver({'b0': b1, 'b1': b0})]
            results = simulator.run_sweep(circuit, params=params)

            assert len(results) == 2
            np.testing.assert_equal(results[0].measurements,
                                    {'0': [[b0]], '1': [[b1]] })
            np.testing.assert_equal(results[1].measurements,
                                    {'0': [[b1]], '1': [[b0]] })
            assert results[0].params == params[0]
            assert results[1].params == params[1]


@pytest.mark.parametrize('dtype', [np.complex64, np.complex128])
def test_simulate_random_unitary(dtype):
    q0, q1 = cirq.LineQubit.range(2)
    simulator = cirq.Simulator(dtype=dtype)
    for _ in range(10):
        random_circuit = cirq.testing.random_circuit(qubits=[q0, q1],
                                                     n_moments=8,
                                                     op_density=0.99)
        circuit_unitary = []
        for x in range(4):
            result = simulator.simulate(random_circuit, qubit_order=[q0, q1],
                                        initial_state=x)
            circuit_unitary.append(result.final_state)
        np.testing.assert_almost_equal(np.transpose(circuit_unitary),
                                       random_circuit.to_unitary_matrix())


@pytest.mark.parametrize('dtype', [np.complex64, np.complex128])
def test_simulate_no_circuit(dtype,):
    q0, q1 = cirq.LineQubit.range(2)
    simulator = cirq.Simulator(dtype=dtype)
    circuit = cirq.Circuit()
    result = simulator.simulate(circuit, qubit_order=[q0, q1])
    np.testing.assert_almost_equal(result.final_state,
                                   np.array([1, 0, 0, 0]))
    assert len(result.measurements) == 0



@pytest.mark.parametrize('dtype', [np.complex64, np.complex128])
def test_simulate(dtype,):
    q0, q1 = cirq.LineQubit.range(2)
    simulator = cirq.Simulator(dtype=dtype)
    circuit = cirq.Circuit.from_ops(cirq.H(q0), cirq.H(q1))
    result = simulator.simulate(circuit, qubit_order=[q0, q1])
    np.testing.assert_almost_equal(result.final_state,
                                   np.array([0.5, 0.5, 0.5, 0.5]))
    assert len(result.measurements) == 0


@pytest.mark.parametrize('dtype', [np.complex64, np.complex128])
def test_simulate_bit_flips(dtype):
    q0, q1 = cirq.LineQubit.range(2)
    simulator = cirq.Simulator(dtype=dtype)
    for b0 in [0, 1]:
        for b1 in [0, 1]:
            circuit = cirq.Circuit.from_ops((cirq.X**b0)(q0),
                                            (cirq.X**b1)(q1),
                                            cirq.measure(q0),
                                            cirq.measure(q1))
            result = simulator.simulate(circuit)
            np.testing.assert_equal(result.measurements, {'0': [b0], '1': [b1]})
            expected_state = np.zeros(shape=(2, 2))
            expected_state[b0][b1] = 1.0
            np.testing.assert_equal(result.final_state,
                                    np.reshape(expected_state, 4))


@pytest.mark.parametrize('dtype', [np.complex64, np.complex128])
def test_simulate_initial_state(dtype):
    q0, q1 = cirq.LineQubit.range(2)
    simulator = cirq.Simulator(dtype=dtype)
    for b0 in [0, 1]:
        for b1 in [0, 1]:
            circuit = cirq.Circuit.from_ops((cirq.X**b0)(q0), (cirq.X**b1)(q1))
            result = simulator.simulate(circuit, initial_state=1)
            expected_state = np.zeros(shape=(2, 2))
            expected_state[b0][1 - b1] = 1.0
            np.testing.assert_equal(result.final_state,
                                    np.reshape(expected_state, 4))


@pytest.mark.parametrize('dtype', [np.complex64, np.complex128])
def test_simulate_qubit_order(dtype):
    q0, q1 = cirq.LineQubit.range(2)
    simulator = cirq.Simulator(dtype=dtype)
    for b0 in [0, 1]:
        for b1 in [0, 1]:
            circuit = cirq.Circuit.from_ops((cirq.X**b0)(q0), (cirq.X**b1)(q1))
            result = simulator.simulate(circuit, qubit_order=[q1, q0])
            expected_state = np.zeros(shape=(2, 2))
            expected_state[b1][b0] = 1.0
            np.testing.assert_equal(result.final_state,
                                    np.reshape(expected_state, 4))


@pytest.mark.parametrize('dtype', [np.complex64, np.complex128])
def test_simulate_param_resolver(dtype):
    q0, q1 = cirq.LineQubit.range(2)
    simulator = cirq.Simulator(dtype=dtype)
    for b0 in [0, 1]:
        for b1 in [0, 1]:
            circuit = cirq.Circuit.from_ops((cirq.X**cirq.Symbol('b0'))(q0),
                                            (cirq.X**cirq.Symbol('b1'))(q1))
            resolver = cirq.ParamResolver({'b0': b0, 'b1': b1})
            result = simulator.simulate(circuit, param_resolver=resolver)
            expected_state = np.zeros(shape=(2, 2))
            expected_state[b0][b1] = 1.0
            np.testing.assert_equal(result.final_state,
                                    np.reshape(expected_state, 4))
            assert result.params == resolver
            assert len(result.measurements) == 0


@pytest.mark.parametrize('dtype', [np.complex64, np.complex128])
def test_simulate_measure_multiple_qubits(dtype):
    q0, q1 = cirq.LineQubit.range(2)
    simulator = cirq.Simulator(dtype=dtype)
    for b0 in [0, 1]:
        for b1 in [0, 1]:
            circuit = cirq.Circuit.from_ops((cirq.X**b0)(q0),
                                            (cirq.X**b1)(q1),
                                            cirq.measure(q0, q1))
            result = simulator.simulate(circuit)
            np.testing.assert_equal(result.measurements,
                                    {'0,1': [b0, b1]})


@pytest.mark.parametrize('dtype', [np.complex64, np.complex128])
def test_simulate_sweeps_param_resolver(dtype):
    q0, q1 = cirq.LineQubit.range(2)
    simulator = cirq.Simulator(dtype=dtype)
    for b0 in [0, 1]:
        for b1 in [0, 1]:
            circuit = cirq.Circuit.from_ops((cirq.X**cirq.Symbol('b0'))(q0),
                                            (cirq.X**cirq.Symbol('b1'))(q1))
            params = [cirq.ParamResolver({'b0': b0, 'b1': b1}),
                      cirq.ParamResolver({'b0': b1, 'b1': b0})]
            results = simulator.simulate_sweep(circuit, params=params)
            expected_state = np.zeros(shape=(2, 2))
            expected_state[b0][b1] = 1.0
            np.testing.assert_equal(results[0].final_state,
                                    np.reshape(expected_state, 4))

            expected_state = np.zeros(shape=(2, 2))
            expected_state[b1][b0] = 1.0
            np.testing.assert_equal(results[1].final_state,
                                    np.reshape(expected_state, 4))

            assert results[0].params == params[0]
            assert results[1].params == params[1]


@pytest.mark.parametrize('dtype', [np.complex64, np.complex128])
def test_simulate_moment_steps(dtype):
    q0, q1 = cirq.LineQubit.range(2)
    circuit = cirq.Circuit.from_ops(cirq.H(q0), cirq.H(q1), cirq.H(q0),
                                    cirq.H(q1))
    simulator = cirq.Simulator(dtype=dtype)
    for i, step in enumerate(simulator.simulate_moment_steps(circuit)):
        if i == 0:
            np.testing.assert_almost_equal(step.state(), np.array([0.5] * 4))
        else:
            np.testing.assert_almost_equal(step.state(), np.array([1, 0, 0, 0]))


@pytest.mark.parametrize('dtype', [np.complex64, np.complex128])
def test_simulate_moment_steps_empty_circuit(dtype):
    circuit = cirq.Circuit()
    simulator = cirq.Simulator(dtype=dtype)
    step = None
    for step in simulator.simulate_moment_steps(circuit):
        pass
    assert step is None


@pytest.mark.parametrize('dtype', [np.complex64, np.complex128])
def test_simulate_moment_steps_set_state(dtype):
    q0, q1 = cirq.LineQubit.range(2)
    circuit = cirq.Circuit.from_ops(cirq.H(q0), cirq.H(q1), cirq.H(q0),
                                    cirq.H(q1))
    simulator = cirq.Simulator(dtype=dtype)
    for i, step in enumerate(simulator.simulate_moment_steps(circuit)):
        np.testing.assert_almost_equal(step.state(), np.array([0.5] * 4))
        if i == 0:
            step.set_state(np.array([1, 0, 0, 0], dtype=dtype))


@pytest.mark.parametrize('dtype', [np.complex64, np.complex128])
def test_simulate_moment_steps_sample(dtype):
    q0, q1 = cirq.LineQubit.range(2)
    circuit = cirq.Circuit.from_ops(cirq.H(q0), cirq.CNOT(q0, q1))
    simulator = cirq.Simulator(dtype=dtype)
    for i, step in enumerate(simulator.simulate_moment_steps(circuit)):
        if i == 0:
            samples = step.sample([q0, q1], repetitions=10)
            for sample in samples:
                assert (np.array_equal(sample, [True, False])
                        or np.array_equal(sample, [False, False]))
        else:
            samples = step.sample([q0, q1], repetitions=10)
            for sample in samples:
                assert (np.array_equal(sample, [True, True])
                        or np.array_equal(sample, [False, False]))

@pytest.mark.parametrize('dtype', [np.complex64, np.complex128])
def test_simulate_moment_steps_intermediate_measurement(dtype):
    q0 = cirq.LineQubit(0)
    circuit = cirq.Circuit.from_ops(cirq.H(q0), cirq.measure(q0), cirq.H(q0))
    simulator = cirq.Simulator(dtype=dtype)
    for i, step in enumerate(simulator.simulate_moment_steps(circuit)):
        if i == 1:
            result = int(step.measurements['0'][0])
            expected = np.zeros(2)
            expected[result] = 1
            np.testing.assert_almost_equal(step.state(), expected)
        if i == 2:
            expected = np.array([np.sqrt(0.5), np.sqrt(0.5) * (-1) ** result])
            np.testing.assert_almost_equal(step.state(), expected)


@pytest.mark.parametrize('dtype', [np.complex64, np.complex128])
def test_compute_displays(dtype):
    qubits = cirq.LineQubit.range(4)
    circuit = cirq.Circuit.from_ops(
        cirq.pauli_string_expectation(
<<<<<<< HEAD
            cirq.PauliString({qubits[3]: cirq.Pauli.Z}),
=======
            cirq.PauliString({qubits[3]: cirq.Z}),
>>>>>>> be83aa5a
            key='z3'
        ),
        cirq.X(qubits[1]),
        cirq.pauli_string_expectation(
<<<<<<< HEAD
            cirq.PauliString({qubits[0]: cirq.Pauli.Z,
                              qubits[1]: cirq.Pauli.Z}),
            key='z0z1'
        ),
        cirq.pauli_string_expectation(
            cirq.PauliString({qubits[0]: cirq.Pauli.Z,
                              qubits[1]: cirq.Pauli.X}),
=======
            cirq.PauliString({qubits[0]: cirq.Z,
                              qubits[1]: cirq.Z}),
            key='z0z1'
        ),
        cirq.pauli_string_expectation(
            cirq.PauliString({qubits[0]: cirq.Z,
                              qubits[1]: cirq.X}),
>>>>>>> be83aa5a
            key='z0x1'
        ),
        cirq.H(qubits[2]),
        cirq.X(qubits[3]),
        cirq.H(qubits[3]),
        cirq.pauli_string_expectation(
<<<<<<< HEAD
            cirq.PauliString({qubits[1]: cirq.Pauli.Z,
                              qubits[2]: cirq.Pauli.X}),
            key='z1x2'
        ),
        cirq.pauli_string_expectation(
            cirq.PauliString({qubits[0]: cirq.Pauli.X,
                              qubits[1]: cirq.Pauli.Z}),
            key='x0z1'
        ),
        cirq.pauli_string_expectation(
            cirq.PauliString({qubits[3]: cirq.Pauli.X}),
            key='x3'
        ),
        cirq.pauli_string_expectation(
            cirq.PauliString({qubits[1]: cirq.Pauli.Z,
                              qubits[2]: cirq.Pauli.X}),
=======
            cirq.PauliString({qubits[1]: cirq.Z,
                              qubits[2]: cirq.X}),
            key='z1x2'
        ),
        cirq.pauli_string_expectation(
            cirq.PauliString({qubits[0]: cirq.X,
                              qubits[1]: cirq.Z}),
            key='x0z1'
        ),
        cirq.pauli_string_expectation(
            cirq.PauliString({qubits[3]: cirq.X}),
            key='x3'
        ),
        cirq.pauli_string_expectation(
            cirq.PauliString({qubits[1]: cirq.Z,
                              qubits[2]: cirq.X}),
>>>>>>> be83aa5a
            num_samples=1,
            key='approx_z1x2'
        ),
    )
    simulator = cirq.Simulator(dtype=dtype)
    result = simulator.compute_displays(circuit)

    np.testing.assert_allclose(result.display_values['z3'], 1, atol=1e-7)
    np.testing.assert_allclose(result.display_values['z0z1'], -1, atol=1e-7)
    np.testing.assert_allclose(result.display_values['z0x1'], 0, atol=1e-7)
    np.testing.assert_allclose(result.display_values['z1x2'], -1, atol=1e-7)
    np.testing.assert_allclose(result.display_values['x0z1'], 0, atol=1e-7)
    np.testing.assert_allclose(result.display_values['x3'], -1, atol=1e-7)
    np.testing.assert_allclose(result.display_values['approx_z1x2'], -1,
                               atol=1e-7)


<<<<<<< HEAD
@pytest.mark.parametrize('dtype', [np.complex64, np.complex128])
def test_compute_samples_displays(dtype):
    class SamplesDisplaySimulator(cirq.Simulator):
        def compute_displays(self, program, param_resolver=None):
            return super(
                cirq.SimulatesIntermediateWaveFunction,
                self).compute_displays(program, param_resolver)
        def compute_displays_sweep(self, program, param_resolver=None):
            return super(
                cirq.SimulatesIntermediateWaveFunction,
                self).compute_displays_sweep(program, param_resolver)

    qubits = cirq.LineQubit.range(4)
    circuit = cirq.Circuit.from_ops(
        cirq.X(qubits[1]),
        cirq.H(qubits[2]),
        cirq.X(qubits[3]),
        cirq.H(qubits[3]),
        cirq.pauli_string_expectation(
            cirq.PauliString({qubits[3]: cirq.Pauli.X}),
            key='x3'
        ),
        cirq.pauli_string_expectation(
            cirq.PauliString({qubits[1]: cirq.Pauli.Z,
                              qubits[2]: cirq.Pauli.X}),
            num_samples=10,
            key='approx_z1x2'
        ),
        cirq.pauli_string_expectation(
            cirq.PauliString({qubits[1]: cirq.Pauli.Z,
                              qubits[3]: cirq.Pauli.X}),
            num_samples=10,
            key='approx_z1x3'
        ),
    )
    simulator = SamplesDisplaySimulator(dtype=dtype)
    result = simulator.compute_displays(circuit)

    assert 'x3' not in result.display_values
    np.testing.assert_allclose(result.display_values['approx_z1x2'], -1,
                               atol=1e-7)
    np.testing.assert_allclose(result.display_values['approx_z1x3'], 1,
                               atol=1e-7)


=======
>>>>>>> be83aa5a
def test_invalid_run_no_unitary():
    class NoUnitary(cirq.Gate):
        pass
    q0 = cirq.LineQubit(0)
    simulator = cirq.Simulator()
    circuit = cirq.Circuit.from_ops(NoUnitary()(q0))
    with pytest.raises(TypeError, match='unitary'):
        simulator.run(circuit)


def test_allocates_new_state():
    class NoUnitary(cirq.Gate):

        def _has_unitary_(self):
            return True

        def _apply_unitary_(self, args: cirq.ApplyUnitaryArgs):
            return np.copy(args.target_tensor)

    q0 = cirq.LineQubit(0)
    simulator = cirq.Simulator()
    circuit = cirq.Circuit.from_ops(NoUnitary()(q0))

    initial_state = np.array([np.sqrt(0.5), np.sqrt(0.5)], dtype=np.complex64)
    result = simulator.simulate(circuit, initial_state=initial_state)
    np.testing.assert_array_almost_equal(result.final_state, initial_state)
    assert not initial_state is result.final_state<|MERGE_RESOLUTION|>--- conflicted
+++ resolved
@@ -381,24 +381,11 @@
     qubits = cirq.LineQubit.range(4)
     circuit = cirq.Circuit.from_ops(
         cirq.pauli_string_expectation(
-<<<<<<< HEAD
-            cirq.PauliString({qubits[3]: cirq.Pauli.Z}),
-=======
             cirq.PauliString({qubits[3]: cirq.Z}),
->>>>>>> be83aa5a
             key='z3'
         ),
         cirq.X(qubits[1]),
         cirq.pauli_string_expectation(
-<<<<<<< HEAD
-            cirq.PauliString({qubits[0]: cirq.Pauli.Z,
-                              qubits[1]: cirq.Pauli.Z}),
-            key='z0z1'
-        ),
-        cirq.pauli_string_expectation(
-            cirq.PauliString({qubits[0]: cirq.Pauli.Z,
-                              qubits[1]: cirq.Pauli.X}),
-=======
             cirq.PauliString({qubits[0]: cirq.Z,
                               qubits[1]: cirq.Z}),
             key='z0z1'
@@ -406,31 +393,12 @@
         cirq.pauli_string_expectation(
             cirq.PauliString({qubits[0]: cirq.Z,
                               qubits[1]: cirq.X}),
->>>>>>> be83aa5a
             key='z0x1'
         ),
         cirq.H(qubits[2]),
         cirq.X(qubits[3]),
         cirq.H(qubits[3]),
         cirq.pauli_string_expectation(
-<<<<<<< HEAD
-            cirq.PauliString({qubits[1]: cirq.Pauli.Z,
-                              qubits[2]: cirq.Pauli.X}),
-            key='z1x2'
-        ),
-        cirq.pauli_string_expectation(
-            cirq.PauliString({qubits[0]: cirq.Pauli.X,
-                              qubits[1]: cirq.Pauli.Z}),
-            key='x0z1'
-        ),
-        cirq.pauli_string_expectation(
-            cirq.PauliString({qubits[3]: cirq.Pauli.X}),
-            key='x3'
-        ),
-        cirq.pauli_string_expectation(
-            cirq.PauliString({qubits[1]: cirq.Pauli.Z,
-                              qubits[2]: cirq.Pauli.X}),
-=======
             cirq.PauliString({qubits[1]: cirq.Z,
                               qubits[2]: cirq.X}),
             key='z1x2'
@@ -447,7 +415,6 @@
         cirq.pauli_string_expectation(
             cirq.PauliString({qubits[1]: cirq.Z,
                               qubits[2]: cirq.X}),
->>>>>>> be83aa5a
             num_samples=1,
             key='approx_z1x2'
         ),
@@ -465,54 +432,6 @@
                                atol=1e-7)
 
 
-<<<<<<< HEAD
-@pytest.mark.parametrize('dtype', [np.complex64, np.complex128])
-def test_compute_samples_displays(dtype):
-    class SamplesDisplaySimulator(cirq.Simulator):
-        def compute_displays(self, program, param_resolver=None):
-            return super(
-                cirq.SimulatesIntermediateWaveFunction,
-                self).compute_displays(program, param_resolver)
-        def compute_displays_sweep(self, program, param_resolver=None):
-            return super(
-                cirq.SimulatesIntermediateWaveFunction,
-                self).compute_displays_sweep(program, param_resolver)
-
-    qubits = cirq.LineQubit.range(4)
-    circuit = cirq.Circuit.from_ops(
-        cirq.X(qubits[1]),
-        cirq.H(qubits[2]),
-        cirq.X(qubits[3]),
-        cirq.H(qubits[3]),
-        cirq.pauli_string_expectation(
-            cirq.PauliString({qubits[3]: cirq.Pauli.X}),
-            key='x3'
-        ),
-        cirq.pauli_string_expectation(
-            cirq.PauliString({qubits[1]: cirq.Pauli.Z,
-                              qubits[2]: cirq.Pauli.X}),
-            num_samples=10,
-            key='approx_z1x2'
-        ),
-        cirq.pauli_string_expectation(
-            cirq.PauliString({qubits[1]: cirq.Pauli.Z,
-                              qubits[3]: cirq.Pauli.X}),
-            num_samples=10,
-            key='approx_z1x3'
-        ),
-    )
-    simulator = SamplesDisplaySimulator(dtype=dtype)
-    result = simulator.compute_displays(circuit)
-
-    assert 'x3' not in result.display_values
-    np.testing.assert_allclose(result.display_values['approx_z1x2'], -1,
-                               atol=1e-7)
-    np.testing.assert_allclose(result.display_values['approx_z1x3'], 1,
-                               atol=1e-7)
-
-
-=======
->>>>>>> be83aa5a
 def test_invalid_run_no_unitary():
     class NoUnitary(cirq.Gate):
         pass
