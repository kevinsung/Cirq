--- conflicted
+++ resolved
@@ -11,50 +11,28 @@
 # WITHOUT WARRANTIES OR CONDITIONS OF ANY KIND, either express or implied.
 # See the License for the specific language governing permissions and
 # limitations under the License.
+from typing import Iterable, List
 
 import random
-from typing import List, Iterable
 
 import numpy as np
 import pytest
 
 import cirq
-<<<<<<< HEAD
-from cirq import circuits, linalg, testing
 from cirq.google import decompositions
 
 
 def _operations_to_matrix(operations: Iterable[cirq.Operation],
                           qubits: Iterable[cirq.QubitId]):
-    return circuits.Circuit.from_ops(operations).to_unitary_matrix(
-=======
-from cirq.google import decompositions
-
-
-def _operations_to_matrix(operations, qubits):
     return cirq.Circuit.from_ops(operations).to_unitary_matrix(
->>>>>>> 70d18c64
         qubit_order=cirq.QubitOrder.explicit(qubits),
         qubits_that_should_be_present=qubits)
 
 
-<<<<<<< HEAD
 def assert_gates_implement_unitary(gates: List[cirq.SingleQubitGate],
                                    intended_effect: np.ndarray):
-    actual_effect = cirq.dot(*[cirq.unitary_effect(g) for g in gates][::-1])
-    assert linalg.allclose_up_to_global_phase(actual_effect, intended_effect)
-=======
-def _gates_to_matrix(gates):
-    m = gates[0].matrix()
-    for gate in gates[1:]:
-        m = gate.matrix().dot(m)
-    return m
-
-
-def assert_gates_implement_unitary(gates, intended_effect):
-    actual_effect = _gates_to_matrix(gates)
+    actual_effect = cirq.dot(*(cirq.unitary_effect(g) for g in gates))
     assert cirq.allclose_up_to_global_phase(actual_effect, intended_effect)
->>>>>>> 70d18c64
 
 
 def test_single_qubit_matrix_to_native_gates_known_x():
@@ -116,17 +94,10 @@
                           for _ in range(10)])
 def test_single_qubit_matrix_to_native_gates_fuzz_half_turns_always_one_gate(
         pre_turns, post_turns):
-<<<<<<< HEAD
-    intended_effect = linalg.dot(
-        cirq.unitary_effect(cirq.Z**(2 * pre_turns)),
+    intended_effect = cirq.dot(
+        cirq.unitary_effect(cirq.RotZGate(half_turns=2 * pre_turns)),
         cirq.unitary_effect(cirq.X),
-        cirq.unitary_effect(cirq.Z**(2 * post_turns)))
-=======
-    intended_effect = cirq.dot(
-        cirq.RotZGate(half_turns=2 * pre_turns).matrix(),
-        cirq.X.matrix(),
-        cirq.RotZGate(half_turns=2 * post_turns).matrix())
->>>>>>> 70d18c64
+        cirq.unitary_effect(cirq.RotZGate(half_turns=2 * post_turns)))
 
     gates = decompositions.single_qubit_matrix_to_native_gates(
         intended_effect, tolerance=0.0001)
@@ -177,35 +148,6 @@
     assert len(kept) == 2
 
 
-<<<<<<< HEAD
-def test_single_qubit_op_to_framed_phase_form_output_on_example_case():
-    u, t, g = decompositions.single_qubit_op_to_framed_phase_form(
-        cirq.unitary_effect(cirq.Y**0.25))
-    assert linalg.allclose_up_to_global_phase(u,
-                                              cirq.unitary_effect(cirq.X**0.5))
-    assert abs(t - (1 + 1j) * math.sqrt(0.5)) < 0.00001
-    assert abs(g - 1) < 0.00001
-
-
-@pytest.mark.parametrize('mat', [
-    np.eye(2),
-    cirq.unitary_effect(cirq.H),
-    cirq.unitary_effect(cirq.X),
-    cirq.unitary_effect(cirq.X**0.5),
-    cirq.unitary_effect(cirq.Y),
-    cirq.unitary_effect(cirq.Z),
-    cirq.unitary_effect(cirq.Z**0.5),
-] + [testing.random_unitary(2)
-     for _ in range(10)])
-def test_single_qubit_op_to_framed_phase_form_equivalent_on_known_and_random(
-        mat):
-    u, t, g = decompositions.single_qubit_op_to_framed_phase_form(mat)
-    z = np.diag([g, g * t])
-    assert np.allclose(mat, np.conj(u.T).dot(z).dot(u))
-
-
-=======
->>>>>>> 70d18c64
 def test_controlled_op_to_gates_concrete_case():
     c = cirq.NamedQubit('c')
     t = cirq.NamedQubit('t')
@@ -248,166 +190,5 @@
     operations = decompositions.controlled_op_to_native_gates(
         control=qc, target=qt, operation=mat)
     actual_effect = _operations_to_matrix(operations, (qc, qt))
-<<<<<<< HEAD
-    intended_effect = linalg.kron_with_controls(linalg.CONTROL_TAG, mat)
-    assert linalg.allclose_up_to_global_phase(actual_effect, intended_effect)
-
-
-def _random_single_partial_cz_effect():
-    return linalg.dot(
-        linalg.kron(testing.random_unitary(2), testing.random_unitary(2)),
-        np.diag([1, 1, 1, cmath.exp(2j * random.random() * np.pi)]),
-        linalg.kron(testing.random_unitary(2), testing.random_unitary(2)))
-
-
-def _random_double_partial_cz_effect():
-    return linalg.dot(
-        linalg.kron(testing.random_unitary(2), testing.random_unitary(2)),
-        np.diag([1, 1, 1, cmath.exp(2j * random.random() * np.pi)]),
-        linalg.kron(testing.random_unitary(2), testing.random_unitary(2)),
-        np.diag([1, 1, 1, cmath.exp(2j * random.random() * np.pi)]),
-        linalg.kron(testing.random_unitary(2), testing.random_unitary(2)))
-
-
-def _random_double_full_cz_effect():
-    return linalg.dot(
-        linalg.kron(testing.random_unitary(2), testing.random_unitary(2)),
-        cirq.unitary_effect(cirq.CZ),
-        linalg.kron(testing.random_unitary(2), testing.random_unitary(2)),
-        cirq.unitary_effect(cirq.CZ),
-        linalg.kron(testing.random_unitary(2), testing.random_unitary(2)))
-
-
-def assert_cz_depth_below(operations, threshold, must_be_full):
-    total_cz = 0
-
-    for op in operations:
-        assert len(op.qubits) <= 2
-        if len(op.qubits) == 2:
-            assert isinstance(op, cirq.GateOperation)
-            assert isinstance(op.gate, cirq.Rot11Gate)
-            if must_be_full:
-                assert op.gate.half_turns == 1
-            total_cz += abs(op.gate.half_turns)
-
-    assert total_cz <= threshold
-
-
-def assert_ops_implement_unitary(q0, q1, operations, intended_effect,
-                                 atol=0.01):
-    actual_effect = _operations_to_matrix(operations, (q0, q1))
-    assert linalg.allclose_up_to_global_phase(actual_effect, intended_effect,
-                                              atol=atol)
-
-
-@pytest.mark.parametrize('max_partial_cz_depth,max_full_cz_depth,effect', [
-    (0, 0, np.eye(4)),
-    (0, 0, np.array([
-        [0, 0, 0, 1],
-        [0, 0, 1, 0],
-        [0, 1, 0, 0],
-        [1, 0, 0, 0j],
-    ])),
-    (0, 0, cirq.unitary_effect(cirq.CZ**0.00000001)),
-
-    (0.5, 2, cirq.unitary_effect(cirq.CZ**0.5)),
-
-    (1, 1, cirq.unitary_effect(cirq.CZ)),
-    (1, 1, cirq.unitary_effect(cirq.CNOT)),
-    (1, 1, np.array([
-        [1, 0, 0, 1j],
-        [0, 1, 1j, 0],
-        [0, 1j, 1, 0],
-        [1j, 0, 0, 1],
-    ]) * np.sqrt(0.5)),
-    (1, 1, np.array([
-        [1, 0, 0, -1j],
-        [0, 1, -1j, 0],
-        [0, -1j, 1, 0],
-        [-1j, 0, 0, 1],
-    ]) * np.sqrt(0.5)),
-    (1, 1, np.array([
-        [1, 0, 0, 1j],
-        [0, 1, -1j, 0],
-        [0, -1j, 1, 0],
-        [1j, 0, 0, 1],
-    ]) * np.sqrt(0.5)),
-
-    (1.5, 3, linalg.map_eigenvalues(cirq.unitary_effect(cirq.SWAP),
-                                    lambda e: e**0.5)),
-
-    (2, 2, np.dot(cirq.unitary_effect(cirq.SWAP),
-                  cirq.unitary_effect(cirq.CZ))),
-
-    (3, 3, cirq.unitary_effect(cirq.SWAP)),
-    (3, 3, np.array([
-        [0, 0, 0, 1],
-        [0, 1, 0, 0],
-        [0, 0, 1, 0],
-        [1, 0, 0, 0j],
-    ])),
-] + [
-    (1, 2, _random_single_partial_cz_effect()) for _ in range(10)
-] + [
-    (2, 2, _random_double_full_cz_effect()) for _ in range(10)
-] + [
-    (2, 3, _random_double_partial_cz_effect()) for _ in range(10)
-] + [
-    (3, 3, testing.random_unitary(4)) for _ in range(10)
-])
-def test_two_to_native_equivalent_and_bounded_for_known_and_random(
-        max_partial_cz_depth,
-        max_full_cz_depth,
-        effect):
-    q0 = cirq.QubitId()
-    q1 = cirq.QubitId()
-
-    operations_with_partial = decompositions.two_qubit_matrix_to_native_gates(
-        q0, q1, effect, True)
-    operations_with_full = decompositions.two_qubit_matrix_to_native_gates(
-        q0, q1, effect, False)
-
-    assert_ops_implement_unitary(q0, q1, operations_with_partial, effect)
-    assert_ops_implement_unitary(q0, q1, operations_with_full, effect)
-
-    assert_cz_depth_below(operations_with_partial, max_partial_cz_depth, False)
-    assert_cz_depth_below(operations_with_full, max_full_cz_depth, True)
-
-
-def test_trivial_parity_interaction_corner_case():
-    q0 = cirq.QubitId()
-    q1 = cirq.QubitId()
-    near_pi_4 = np.pi/4 * 0.99
-    tolerance = 1e-2
-    circuit = circuits.Circuit.from_ops(
-        decompositions._parity_interaction(q0, q1, -near_pi_4, tolerance))
-    assert len(circuit) == 2
-
-
-@pytest.mark.parametrize('rad,expected', (lambda err, large_err: [
-    (np.pi/4, True),
-    (np.pi/4 + err, True),
-    (np.pi / 4 + large_err, False),
-    (np.pi/4 - err, True),
-    (np.pi / 4 - large_err, False),
-    (-np.pi/4, True),
-    (-np.pi/4 + err, True),
-    (-np.pi / 4 + large_err, False),
-    (-np.pi/4 - err, True),
-    (-np.pi / 4 - large_err, False),
-    (0, True),
-    (err, True),
-    (large_err, False),
-    (-err, True),
-    (-large_err, False),
-    (np.pi/8, False),
-    (-np.pi/8, False),
-])(1e-8*2/3, 1e-8*4/3))
-def test_is_trivial_angle(rad, expected):
-    tolerance = 1e-8
-    out = decompositions._is_trivial_angle(rad, tolerance)
-    assert out == expected, 'rad = {}'.format(rad)
-=======
     intended_effect = cirq.kron_with_controls(cirq.CONTROL_TAG, mat)
-    assert cirq.allclose_up_to_global_phase(actual_effect, intended_effect)
->>>>>>> 70d18c64
+    assert cirq.allclose_up_to_global_phase(actual_effect, intended_effect)