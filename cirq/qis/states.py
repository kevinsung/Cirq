--- conflicted
+++ resolved
@@ -867,9 +867,6 @@
         qid_shape: Tuple[int, ...],
         dtype: Optional[Type[np.number]] = None,
         atol: float = 1e-7) -> None:
-<<<<<<< HEAD
-    """Checks that the given state vector is valid."""
-=======
     """Checks that the given state vector is valid.
 
     Args:
@@ -887,7 +884,6 @@
         raise ValueError(
             'state_vector has invalid dtype. Expected {} but was {}'.format(
                 dtype, state_vector.dtype))
->>>>>>> 359a1023
     if state_vector.size != np.prod(qid_shape, dtype=int):
         raise ValueError(
             'state_vector has incorrect size. Expected {} but was {}.'.format(
@@ -996,11 +992,7 @@
         density_matrix: np.ndarray,
         *,  # Force keyword arguments
         qid_shape: Tuple[int, ...],
-<<<<<<< HEAD
-        dtype: Type[np.number] = np.complex64,
-=======
         dtype: Optional[Type[np.number]] = None,
->>>>>>> 359a1023
         atol: float = 1e-7) -> None:
     """Checks that the given density matrix is valid.
 
@@ -1011,28 +1003,6 @@
         atol: Absolute numerical tolerance.
 
     Raises:
-<<<<<<< HEAD
-        ValueError: The density matrix is not square and of size 2**num_qubits.
-        ValueError: The density matrix is not Hermitian.
-        ValueError: The density matrix does not have trace 1.
-        ValueError: The density matrix does not have the correct dtype.
-        ValueError: The density matrix is not positive semidefinite.
-    """
-    if density_matrix.shape != (np.prod(qid_shape, dtype=int),) * 2:
-        raise ValueError(
-            'Density matrix was not square and of size 2**num_qubits, '
-            'instead was {}'.format(density_matrix.shape))
-    if not np.allclose(
-            density_matrix, np.transpose(np.conj(density_matrix)), atol=atol):
-        raise ValueError('The density matrix is not hermitian.')
-    if not np.isclose(np.trace(density_matrix), 1.0, atol=atol):
-        raise ValueError(
-            'Density matrix did not have trace 1 but instead {}'.format(
-                np.trace(density_matrix)))
-    if density_matrix.dtype != dtype:
-        raise ValueError('Density matrix had dtype {} but expected {}'.format(
-            density_matrix.dtype, dtype))
-=======
         ValueError: The density matrix does not have the correct dtype.
         ValueError: The density matrix does not have the correct shape.
             It should be a square matrix with dimension prod(qid_shape).
@@ -1056,7 +1026,6 @@
         raise ValueError(
             'Density matrix does not have trace 1. Instead, it has '
             f'trace {trace}.')
->>>>>>> 359a1023
     if not np.all(np.linalg.eigvalsh(density_matrix) > -atol):
         raise ValueError('The density matrix is not positive semidefinite.')
 
